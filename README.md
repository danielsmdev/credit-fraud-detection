﻿# Detección de Fraude en Tarjetas de Crédito

Este proyecto implementa un sistema de detección de fraude en transacciones de tarjetas de crédito utilizando técnicas de aprendizaje automático.

## Estructura del Proyecto

\\\
 data/               # Directorio para datos
    raw/            # Datos sin procesar
    interim/        # Datos intermedios
    processed/      # Datos procesados listos para modelado
 models/             # Modelos entrenados
 notebooks/          # Jupyter notebooks
    EDA.ipynb       # Análisis exploratorio de datos
<<<<<<< HEAD
    preprocessing.ipynb # Preprocesamiento de datos
=======
>>>>>>> a8c57c55
 reports/            # Informes generados
    figures/        # Gráficas generadas
 src/                # Código fuente
    config.py       # Configuración del proyecto
    data_prep.py    # Preprocesamiento de datos
    evaluate.py     # Evaluación de modelos
    generate_report.py # Generación de informes
    model_training.py # Entrenamiento de modelos
<<<<<<< HEAD
    run_preprocessing.py # Script para ejecutar el preprocesamiento
=======
>>>>>>> a8c57c55
    utils.py        # Utilidades
    visualization_helpers.py # Ayudantes para visualización
 .gitignore          # Archivos a ignorar por Git
 LICENSE             # Licencia del proyecto
 README.md           # Este archivo
 requirements.txt    # Dependencias del proyecto
\\\

## Instalación

1. Clonar el repositorio:
\\\ash
git clone https://github.com/TU_USUARIO/credit-fraud-detection.git
cd credit-fraud-detection
\\\

2. Crear un entorno virtual:
\\\ash
python -m venv venv
.\venv\Scripts\Activate  # Windows
source venv/bin/activate  # Linux/Mac
\\\

3. Instalar dependencias:
\\\ash
pip install -r requirements.txt
\\\

4. Descargar el dataset:
   - Ve a https://www.kaggle.com/datasets/mlg-ulb/creditcardfraud
   - Descarga el archivo creditcard.csv
   - Colócalo en la carpeta \data/raw/\

## Análisis Exploratorio de Datos

El notebook \
otebooks/EDA.ipynb\ contiene un análisis detallado del dataset, incluyendo:

- Distribución de clases (fraude vs no fraude)
- Análisis de variables numéricas
- Detección y análisis de outliers
- Análisis de correlaciones
- Análisis temporal de transacciones
- Comparación entre transacciones fraudulentas y legítimas

Para ejecutar el notebook:
\\\ash
jupyter notebook notebooks/EDA.ipynb
\\\

<<<<<<< HEAD
## Preprocesamiento de Datos

El módulo \src/data_prep.py\ contiene funciones para:

- Carga y verificación de calidad de datos
- Manejo de valores faltantes y outliers
- Transformación y creación de características
- División en conjuntos de entrenamiento y prueba
- Balanceo de clases con SMOTE
- Escalado de características

El notebook \
otebooks/preprocessing.ipynb\ muestra el proceso completo de preprocesamiento con visualizaciones.

Para ejecutar el preprocesamiento desde la línea de comandos:
\\\ash
python src/run_preprocessing.py
\\\

=======
>>>>>>> a8c57c55
## Flujo de trabajo con Git

Este proyecto sigue un flujo de trabajo basado en ramas:

- \main\: Rama principal que contiene código estable y listo para producción
- \desarrollo\: Rama de desarrollo donde se integran nuevas características

Para contribuir:
1. Crea una nueva rama desde \desarrollo\
2. Implementa tus cambios
3. Crea un pull request a \desarrollo\

## Licencia

Este proyecto está licenciado bajo la Licencia MIT - ver el archivo LICENSE para más detalles.<|MERGE_RESOLUTION|>--- conflicted
+++ resolved
@@ -12,10 +12,8 @@
  models/             # Modelos entrenados
  notebooks/          # Jupyter notebooks
     EDA.ipynb       # Análisis exploratorio de datos
-<<<<<<< HEAD
     preprocessing.ipynb # Preprocesamiento de datos
-=======
->>>>>>> a8c57c55
+
  reports/            # Informes generados
     figures/        # Gráficas generadas
  src/                # Código fuente
@@ -24,10 +22,7 @@
     evaluate.py     # Evaluación de modelos
     generate_report.py # Generación de informes
     model_training.py # Entrenamiento de modelos
-<<<<<<< HEAD
     run_preprocessing.py # Script para ejecutar el preprocesamiento
-=======
->>>>>>> a8c57c55
     utils.py        # Utilidades
     visualization_helpers.py # Ayudantes para visualización
  .gitignore          # Archivos a ignorar por Git
@@ -78,7 +73,7 @@
 jupyter notebook notebooks/EDA.ipynb
 \\\
 
-<<<<<<< HEAD
+
 ## Preprocesamiento de Datos
 
 El módulo \src/data_prep.py\ contiene funciones para:
@@ -98,8 +93,8 @@
 python src/run_preprocessing.py
 \\\
 
-=======
->>>>>>> a8c57c55
+
+
 ## Flujo de trabajo con Git
 
 Este proyecto sigue un flujo de trabajo basado en ramas:
